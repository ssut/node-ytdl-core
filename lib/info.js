--- conflicted
+++ resolved
@@ -1,4 +1,3 @@
-<<<<<<< HEAD
 const urllib      = require('url');
 const querystring = require('querystring');
 const sax         = require('sax');
@@ -11,27 +10,10 @@
 const VIDEO_URL = 'https://www.youtube.com/watch?v=';
 const EMBED_URL = 'https://www.youtube.com/embed/';
 const VIDEO_EURL = 'https://youtube.googleapis.com/v/';
+const THUMBNAIL_URL = 'https://i.ytimg.com/vi/';
 const INFO_HOST = 'www.youtube.com';
 const INFO_PATH = '/get_video_info';
 const KEYS_TO_SPLIT = [
-=======
-var urllib      = require('url');
-var querystring = require('querystring');
-var sax         = require('sax');
-var request     = require('./request');
-var util        = require('./util');
-var sig         = require('./sig');
-var FORMATS     = require('./formats');
-
-
-var VIDEO_URL = 'https://www.youtube.com/watch?v=';
-var EMBED_URL = 'https://www.youtube.com/embed/';
-var VIDEO_EURL = 'https://youtube.googleapis.com/v/';
-var THUMBNAIL_URL = 'https://i.ytimg.com/vi/';
-var INFO_HOST = 'www.youtube.com';
-var INFO_PATH = '/get_video_info';
-var KEYS_TO_SPLIT = [
->>>>>>> 93209358
   'keywords',
   'fmt_list',
   'fexp',
@@ -299,7 +281,7 @@
   var currentFormat = null;
   var expectUrl = false;
 
-  var parser = sax.parser(true);
+  var parser = sax.parser(false);
   parser.onerror = callback;
   parser.onopentag = function(node) {
     if (node.name === 'REPRESENTATION') {
